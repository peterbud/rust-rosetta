//! includes the XOR version of the encryption scheme
<<<<<<< HEAD

#![feature(iterator_step_by)]

=======
#![feature(iterator_step_by)]
>>>>>>> 094247f4
use std::num::Wrapping as w;

const MSG: &'static str = "a Top Secret secret";
const KEY: &'static str = "this is my secret key";

fn main() {
    let mut isaac = Isaac::new();
    isaac.seed(KEY, true);
    let encr = isaac.vernam(MSG.as_bytes());

    println!("msg: {}", MSG);
    println!("key: {}", KEY);
    print!("XOR: ");
    for a in &encr {
        print!("{:02X}", *a);
    }

    let mut isaac = Isaac::new();
    isaac.seed(KEY, true);
    let decr = isaac.vernam(&encr[..]);

    print!("\nXOR dcr: ");
    println!("{}", String::from_utf8(decr).unwrap())
}

macro_rules! mix_v(
   ($a:expr) => (
   {
       $a[0] = $a[0] ^ $a[1] << 11; $a[3] = $a[3] + $a[0]; $a[1] = $a[1] + $a[2];
       $a[1] = $a[1] ^ $a[2] >> 2; $a[4] = $a[4] + $a[1]; $a[2] = $a[2] + $a[3];
       $a[2] = $a[2] ^ $a[3] << 8; $a[5] = $a[5] + $a[2]; $a[3] = $a[3] + $a[4];
       $a[3] = $a[3] ^ $a[4] >> 16; $a[6] = $a[6] + $a[3]; $a[4] = $a[4] + $a[5];
       $a[4] = $a[4] ^ $a[5] << 10; $a[7] = $a[7] + $a[4]; $a[5] = $a[5] + $a[6];
       $a[5] = $a[5] ^ $a[6] >> 4; $a[0] = $a[0] + $a[5]; $a[6] = $a[6] + $a[7];
       $a[6] = $a[6] ^ $a[7] << 8; $a[1] = $a[1] + $a[6]; $a[7] = $a[7] + $a[0];
       $a[7] = $a[7] ^ $a[0] >> 9; $a[2] = $a[2] + $a[7]; $a[0] = $a[0] + $a[1];
   } );
);

struct Isaac {
    mm: [w<u32>; 256],
    aa: w<u32>,
    bb: w<u32>,
    cc: w<u32>,
    rand_rsl: [w<u32>; 256],
    rand_cnt: u32,
}

impl Isaac {
    fn new() -> Isaac {
        Isaac {
            mm: [w(0u32); 256],
            aa: w(0),
            bb: w(0),
            cc: w(0),
            rand_rsl: [w(0u32); 256],
            rand_cnt: 0,
        }
    }

    fn isaac(&mut self) {
        self.cc = self.cc + w(1);
        self.bb = self.bb + self.cc;

        for i in 0..256 {
            let w(x) = self.mm[i];
            match i % 4 {
                0 => self.aa = self.aa ^ self.aa << 13,
                1 => self.aa = self.aa ^ self.aa >> 6,
                2 => self.aa = self.aa ^ self.aa << 2,
                3 => self.aa = self.aa ^ self.aa >> 16,
                _ => unreachable!(),
            }

            self.aa = self.mm[((i + 128) % 256) as usize] + self.aa;
            let w(y) = self.mm[((x >> 2) % 256) as usize] + self.aa + self.bb;
            self.bb = self.mm[((y >> 10) % 256) as usize] + w(x);
            self.rand_rsl[i] = self.bb;
        }

        self.rand_cnt = 0;
    }

    fn rand_init(&mut self, flag: bool) {
        let mut a_v = [w(0x9e3779b9u32); 8];

        for _ in 0..4 {
            // scramble it
            mix_v!(a_v);
        }

        for i in (0..256).step_by(8) {
            // fill in mm[] with messy stuff
            if flag {
                // use all the information in the seed
                for (j, value) in a_v.iter_mut().enumerate().take(8) {
                    *value += self.rand_rsl[i + j];
                }
            }
            mix_v!(a_v);
            for (j, value) in a_v.iter().enumerate().take(8) {
                self.mm[i + j] = *value;
            }
        }

        if flag {
            // do a second pass to make all of the seed affect all of mm
            for i in (0..256).step_by(8) {
                for (j, value) in a_v.iter_mut().enumerate().take(8) {
                    *value += self.mm[i + j];
                }
                mix_v!(a_v);
                for (j, value) in a_v.iter().enumerate().take(8) {
                    self.mm[i + j] = *value;
                }
            }
        }

        self.isaac();       // fill in the first set of results
        self.rand_cnt = 0;  // prepare to use the first set of results
    }

    /// Get a random 32-bit value
    fn i_random(&mut self) -> u32 {
        let r = self.rand_rsl[self.rand_cnt as usize];
        self.rand_cnt += 1;
        if self.rand_cnt > 255 {
            self.isaac();
            self.rand_cnt = 0;
        }
        r.0
    }

    /// Seed ISAAC with a string
    fn seed(&mut self, seed: &str, flag: bool) {
        for i in 0..256 {
            self.mm[i] = w(0);
        }
        for i in 0..256 {
            self.rand_rsl[i] = w(0);
        }

        for i in 0..seed.len() {
            self.rand_rsl[i] = w(seed.as_bytes()[i] as u32);
        }
        // initialize ISAAC with seed
        self.rand_init(flag);
    }

    /// Get a random character in printable ASCII range
    fn i_rand_ascii(&mut self) -> u8 {
        (self.i_random() % 95 + 32) as u8
    }

    /// XOR message
    fn vernam(&mut self, msg: &[u8]) -> Vec<u8> {
        msg.iter()
            .map(|&b| (self.i_rand_ascii() ^ b))
            .collect::<Vec<u8>>()
    }
}

impl Default for Isaac {
    fn default() -> Self {
        Isaac::new()
    }
}

#[cfg(test)]
mod tests {
    use super::{Isaac, MSG, KEY};
    const ENCRIPTED: [u8; 19] = [0x1C, 0x06, 0x36, 0x19, 0x0B, 0x12, 0x60, 0x23, 0x3B, 0x35, 0x12,
                                 0x5F, 0x1E, 0x1D, 0x0E, 0x2F, 0x4C, 0x54, 0x22];

    #[test]
    fn encrypt() {
        let mut isaac = Isaac::new();
        isaac.seed(KEY, true);
        let encr = isaac.vernam(MSG.as_bytes());

        for (a, b) in encr.iter().zip(ENCRIPTED.iter()) {
            assert_eq!(a, b);
        }
    }

    #[test]
    fn decrypt() {
        let expected = MSG;

        let mut isaac = Isaac::new();
        isaac.seed(KEY, true);
        let decr = isaac.vernam(&ENCRIPTED[..]);

        for (&a, b) in decr.iter().zip(expected.bytes()) {
            assert_eq!(a, b);
        }
    }
}<|MERGE_RESOLUTION|>--- conflicted
+++ resolved
@@ -1,11 +1,5 @@
 //! includes the XOR version of the encryption scheme
-<<<<<<< HEAD
-
 #![feature(iterator_step_by)]
-
-=======
-#![feature(iterator_step_by)]
->>>>>>> 094247f4
 use std::num::Wrapping as w;
 
 const MSG: &'static str = "a Top Secret secret";
