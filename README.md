# rust-rosetta #
[![Build Status](https://travis-ci.org/Hoverbear/rust-rosetta.png)](https://travis-ci.org/Hoverbear/rust-rosetta)

A repository for completing [this issue on mozilla/rust](https://github.com/mozilla/rust/issues/10513). This repository contains minimal working code for many simple (and not so simple) tasks. New contributors and learners of the language are welcome. We will try to work with you to make the code more idiomatic over time.

> Working on a problem, need some help? Drop by #rust-rosetta on irc.mozilla.org.
Get in touch with @Hoverbear if you need help setting up.

## Tasks Remaining ##

[List of Tasks Remaining](http://rosettacode.org/wiki/Reports:Tasks_not_implemented_in_Rust)

## Tasks Complete ##

Rosetta Code                                                                                       | Source Link
---------------------------------------------------------------------------------------------------|----------------------------------------------------------
[9 billion names of God the integer](http://rosettacode.org/wiki/9_billion_names_of_God_the_integer)	   | [9 billion names of God the integer](src/9_billion_names_of_God_the_integer.rs)
[24 game](http://rosettacode.org/wiki/24_game)                                                     | [24_game.rs](src/24_game.rs)
[24 game/solve](http://rosettacode.org/wiki/24_game/Solve)                                         | [24_game_solve.rs](src/24_game_solve.rs)
[99 bottles of beer](http://rosettacode.org/wiki/99_Bottles_of_Beer)                               | [99_bottles_of_beer.rs](src/99_bottles_of_beer.rs)
[100 doors](http://rosettacode.org/wiki/100_doors)                                                 | [100_doors.rs](src/100_doors.rs), [100_doors_unoptimized.rs](src/100_doors_unoptimized.rs)
[A+B](http://rosettacode.org/wiki/A%2BB)                                                           | [a_plus_b.rs](src/a_plus_b.rs)
[ABC Problem](http://rosettacode.org/wiki/ABC_Problem)                                             | [abc_problem.rs](src/abc_problem.rs)
[Ackermann function](http://rosettacode.org/wiki/Ackermann_function)                               | [ackermann_function.rs](src/ackermann_function.rs)
[AKS test for primes](http://rosettacode.org/wiki/AKS_test_for_primes)                             | [aks_test_for_primes.rs](src/aks_test_for_primes.rs)
[Almost prime](http://rosettacode.org/wiki/Almost_prime)                                           | [almost_prime.rs](src/almost_prime.rs)
[Anagrams](http://rosettacode.org/wiki/Anagrams)                                                   | [anagrams.rs](src/anagrams.rs)
[Apply a callback to an array](http://rosettacode.org/wiki/Apply_a_callback_to_an_array)           | [callback_to_array.rs](src/callback_to_array.rs)
[Arithmetic mean](http://rosettacode.org/wiki/Arithmetic/Integer)                                  | [arithmetic_integers.rs](src/artihmetic_integers.rs)
[Arithmetic/Rational](http://rosettacode.org/wiki/Arithmetic/Rational)                             | [arithmetic_rational.rs](src/arithmetic_rational.rs)
[Arrays](http://rosettacode.org/wiki/Arrays)                                                       | [arrays.rs](src/arrays)
[Assertions](http://rosettacode.org/wiki/Assertions)                                               | [assertions.rs](src/assertions.rs)
[Averages/Arithmetic mean](http://rosettacode.org/wiki/Averages/Arithmetic_mean)                   | [arithmetic_mean.rs](src/arithmetic_mean.rs)
[Averages/Mean angle](http://rosettacode.org/wiki/Averages/Mean_angle)                             | [averages_mean_angle.rs](src/averages_mean_angle.rs)
[Balanced brackets](http://rosettacode.org/wiki/Balanced_brackets)                                 | [balanced_brackets.rs](src/balanced_brackets.rs)
[Binary digits](http://rosettacode.org/wiki/Binary_digits)                                         | [Binary_digits.rs](src/binary_digits.rs)
[Binary search](http://rosettacode.org/wiki/Binary_search)                                         | [binary_search.rs](src/binary_search.rs)
[Bitwise operations](http://rosettacode.org/wiki/Bitwise_operations)                               | [bitwise_operations.rs](src/bitwise_operations.rs)
[Bubble sort](http://rosettacode.org/wiki/Sorting_algorithms/Bubble_sort)                          | [bubble_sort.rs](src/bubble_sort.rs)
[Call a foreign-language function](http://rosettacode.org/wiki/Call_a_foreign-language_function)   | [call_foreign_function.rs](src/call_foreign_function.rs)
[Check input device is a terminal](http://rosettacode.org/wiki/Check_input_device_is_a_terminal)   | [input_is_terminal.rs](src/input_is_terminal.rs)
[Check output device is a terminal](http://rosettacode.org/wiki/Check_output_device_is_a_terminal) | [output_is_terminal.rs](src/output_is_terminal.rs)
[Check that file exists](http://rosettacode.org/wiki/Check_that_file_exists)                       | [check_file.rs](src/check_file.rs)
[Complex](http://rosettacode.org/wiki/Arithmetic/Complex)                                          | [complex.rs](src/complex.rs)
[Concurrent computing](http://rosettacode.org/wiki/Concurrent_computing)                           | [concurrent_computing.rs](src/concurrent_computing.rs)
[Count in octal](http://rosettacode.org/wiki/Count_in_octal)                                       | [count_in_octal.rs](src/count_in_octal.rs)
[Create a file](http://rosettacode.org/wiki/Create_a_file)                                         | [create_file.rs](src/create_file.rs)
[Dot product](http://rosettacode.org/wiki/Dot_product)                                             | [dot_product.rs](src/dot_product.rs)
[Empty program](http://rosettacode.org/wiki/Empty_program)                                         | [empty.rs](src/empty.rs)
[Entropy](http://rosettacode.org/wiki/Entropy)                                                     | [entropy.rs](src/entropy.rs)
[Equilibrium index](http://rosettacode.org/wiki/Equilibrium_index)                                 | [equilibrium_index.rs](src/equilibrium_index.rs)
[Evaluate binomial coefficients](http://rosettacode.org/wiki/Evaluate_binomial_coefficients)       | [binomial_coefficients.rs](src/binomial_coefficients.rs)
[Factorial](http://rosettacode.org/wiki/Factorial)                                                 | [factorial.rs](src/factorial.rs)
[FASTA format](http://rosettacode.org/wiki/FASTA_format)                                           | [fasta.rs](src/fasta.rs)
[Fibonacci sequence](http://rosettacode.org/wiki/Fibonacci_sequence)                               | [fibonacci.rs](src/fibonacci.rs)
[Fibonacci word](http://rosettacode.org/wiki/Fibonacci_word)                                       | [fibonacci_word.rs](src/fibonacci_word.rs)
[File size](http://rosettacode.org/wiki/File_size)                                                 | [filesize.rs](src/filesize.rs)
[Find limit of recursion](http://rosettacode.org/wiki/Find_limit_of_recursion)                     | [recursion_depth.rs](src/recursion_depth.rs)
[Four bit adder](http://rosettacode.org/wiki/Four_bit_adder)                                       | [four_bit_adder.rs](src/four_bit_adder.rs)
[Function composition](http://rosettacode.org/wiki/Function_composition)                           | [function_composition.rs](src/function_composition.rs)
[Function Definition](http://rosettacode.org/wiki/Function_definition)                             | [function_def.rs](src/function_def.rs)
[Generic swap](http://rosettacode.org/wiki/Generic_swap)                                           | [swap.rs](src/swap.rs)
[Gray code](http://rosettacode.org/wiki/Gray_code)                                                 | [gray_code.rs](src/gray_code.rs)
[Greatest element of a list](http://rosettacode.org/wiki/Greatest_element_of_a_list)               | [greater_element_list.rs](src/greater_element_list.rs)
[Guess the number](http://rosettacode.org/wiki/Guess_the_number)                                   | [guess_number.rs](src/guess_number.rs)
[Hailstone sequence](http://rosettacode.org/wiki/Hailstone_sequence)                               | [hailstone.rs](src/hailstone.rs)
[Hamming numbers](http://rosettacode.org/wiki/Hamming_numbers)                                     | [hamming_numbers.rs](src/hamming_numbers.rs), [hamming_numbers_alt.rs](src/hamming_numbers_alt.rs)
[Happy numbers](http://rosettacode.org/wiki/Happy_numbers)                                         | [happy_numbers.rs](src/happy_numbers.rs)
[Harshad or Niven series](http://rosettacode.org/wiki/Harshad_or_Niven_series)                       | [harshad_or_niven_series.rs](src/harshad_or_niven_series.rs)
[HTTP](http://rosettacode.org/wiki/HTTP)                                                           | [http.rs](src/http.rs)
[Huffman encoding](http://rosettacode.org/wiki/Huffman_coding)                                     | [huffman_coding.rs](src/huffman_coding.rs)
[IBAN](http://rosettacode.org/wiki/IBAN)                                                           | [iban.rs](src/iban.rs)
[Infinity](http://rosettacode.org/wiki/Infinity)                                                   | [infinity.rs](src/infinity.rs)
[Input Loop](http://rosettacode.org/wiki/Input_loop)                                               | [input_loop.rs](src/input_loop.rs)
[Integer sequence](http://rosettacode.org/wiki/Integer_sequence)                                   | [integer_sequence.rs](src/integer_sequence.rs)
[JSON](http://rosettacode.org/wiki/JSON)                                                           | [json.rs](src/json.rs)
[Knapsack 01](http://rosettacode.org/wiki/Knapsack_problem/0-1)                                    | [knapsack_0-1.rs](src/knapsack_0-1.rs)
[Letter frequency](http://rosettacode.org/wiki/Letter_frequency)                                   | [letter_frequency.rs](src/letter_frequency.rs)
[Look-and-say sequence](http://rosettacode.org/wiki/Look-and-say_sequence)                         | [look-and-say_sequence.rs](src/look-and-say_sequence.rs)
[Loops/For](http://rosettacode.org/wiki/Loops/For)                                                 | [loops-for.rs](src/loops-for.rs)
[Loops/Foreach](http://rosettacode.org/wiki/Loops/Foreach)                                         | [loops-foreach.rs](src/loops-foreach.rs)
[Loops/Infinite](http://rosettacode.org/wiki/Loops/Infinite)                                       | [loops-infinite.rs](src/loops-infinite.rs)
[Loops/N plus one half](http://rosettacode.org/wiki/Loops/N_plus_one_half)                         | [loops-n-plus-one-half.rs](src/loops-n-plus-one-half.rs)
[Loops/While](http://rosettacode.org/wiki/Loops/While)                                             | [loops-while.rs](src/loops-while.rs)
[LZW compression](http://rosettacode.org/wiki/LZW_compression)                                     | [lzw.rs](src/lzw.rs)
[Markov algorithm](http://rosettacode.org/wiki/Execute_a_Markov_algorithm)                         | [markov_algorithm.rs](src/markov_algorithm.rs)
[MD5 implementation](http://rosettacode.org/wiki/MD5/Implementation)                               | [md5-implementation.rs](src/md5-implementation.rs)
[Modular exponentiation](http://rosettacode.org/wiki/Modular_exponentiation)                       | [modular_exponentation.rs](src/modular_exponentiation.rs)
[Mutual recursion](http://rosettacode.org/wiki/Mutual_recursion)                                   | [mutual_recursion.rs](src/mutual_recursion.rs)
[N-queens problem](http://rosettacode.org/wiki/N-queens_problem)                                   | [n_queens.rs](src/n_queens.rs)
[Palindrome detection](http://rosettacode.org/wiki/Palindrome_detection)                           | [palindrome.rs](src/palindrome.rs)
[Parallel calculations](http://rosettacode.org/wiki/Parallel_calculations)                         | [parallel_calculations.rs](src/parallel_calculations.rs)
[Perfect numbers](http://rosettacode.org/wiki/Perfect_numbers)                                     | [perfect_numbers.rs](src/perfect_numbers.rs)
[Power Set](http://rosettacode.org/wiki/Power_set)                                                 | [power_set.rs](src/power_set.rs)
[Primality by Trial Division](http://rosettacode.org/wiki/Primality_by_Trial_Division)             | [primality_trial_div.rs](src/primality_trial_div.rs)
[Prime decomposition](http://rosettacode.org/wiki/Prime_decomposition)                             | [prime_decomposition.rs](src/prime_decomposition.rs)
[Pythagorean triples](http://rosettacode.org/wiki/Pythagorean_triples)                             | [pythagorean_triples.rs](src/pythagorean_triples.rs)
[Quick Sort](http://rosettacode.org/wiki/Sorting_algorithms/Quicksort)                             | [quick_sort.rs](src/quick_sort.rs)
[Range Expansion](http://rosettacode.org/wiki/Range_expansion)                                     | [range_expansion.rs](src/range_expansion.rs)
[Read a file line by line](http://rosettacode.org/wiki/Read_a_file_line_by_line)                   | [read_file_line.rs](src/read_file_line.rs)
[Rename a file](http://rosettacode.org/wiki/Rename_a_file)                                         | [rename_a_file.rs](src/rename_a_file.rs)
[Repeat a string](http://rosettacode.org/wiki/Repeat_a_string)                                     | [repeat_str.rs](src/repeat_str.rs)
[Reverse words in a string](http://rosettacode.org/wiki/Reverse_words_in_a_string)                 | [reverse_words_str.rs](src/reverse_words_str.rs)
[Roots of unity](http://rosettacode.org/wiki/Roots_of_unity)                                        | [roots_of_unity.rs](src/roots_of_unity.rs)
[Rot-13](http://rosettacode.org/wiki/Rot-13)                                                       | [rot13.rs](src/rot13.rs)
[Run-length encoding](http://rosettacode.org/wiki/Run-length_encoding)                             | [run_length_encoding.rs](src/run_length_encoding.rs)
[Self-describing numbers](http://rosettacode.org/wiki/Self-describing_numbers)                     | [self-describing_numbers.rs](src/self-describing_numbers.rs)
[Sequence of non-squares](http://rosettacode.org/wiki/Sequence_of_non-squares)                     | [sequence_of_non-squares.rs](src/sequence_of_non-squares.rs)
[Set](http://rosettacode.org/wiki/Set)                                                             | [set.rs](src/set.rs)
[Sha-1](http://rosettacode.org/wiki/SHA-1)                                                         | [sha1.rs](src/sha1.rs)
[Sha-256](http://rosettacode.org/wiki/SHA-256)                                                     | [sha256.rs](src/sha256.rs)
[Short Circuit Evaluation](http://rosettacode.org/wiki/Short-circuit_evaluation)                   | [short_circuit_evaluation.rs](src/short_circuit_evaluation.rs)
[Sierpinski triangle](http://rosettacode.org/wiki/Sierpinski_triangle)                             | [sierpinski_triangle.rs](src/sierpinski_triangle.rs)
[Sieve of Eratosthenes](http://rosettacode.org/wiki/Sieve_of_Eratosthenes)                         | [sieve_eratosthenes.rs](src/sieve_eratosthenes.rs)
[Sort an integer array](http://rosettacode.org/wiki/Sort_an_integer_array)                         | [sort_int.rs](src/sort_int.rs)
[Stack](http://rosettacode.org/wiki/Stack)                                                         | [stack.rs](src/stack.rs)
[Standard error](http://rosettacode.org/wiki/Hello_world/Standard_error)                           | [stderr.rs](src/stderr.rs)
[String_concatenation](http://rosettacode.org/wiki/String_concatenation)                           | [string_concatenation.rs](src/string_concatenation.rs)
[String matching](http://rosettacode.org/wiki/String_matching)                                     | [string_matching.rs](src/string_matching.rs)
[Synchronous Concurrency](http://rosettacode.org/wiki/Synchronous_concurrency)                     | [synchronous_concurrency.rs](src/synchronous_concurrency.rs)
<<<<<<< HEAD
[Taxicab numbers](http://rosettacode.org/wiki/Taxicab_numbers)                                     | [taxicab_numbers.rs](src/taxicab_numbers.rs)
=======
[Towers of Hanoi](http://rosettacode.org/wiki/Towers_of_Hanoi)                                     | [towers_of_hanoi.rs](src/towers_of_hanoi.rs)
>>>>>>> bb7c23db
[Webserver](http://rosettacode.org/wiki/Hello_world/Web_server)                                    | [webserver.rs](src/webserver.rs)
[Zig-zag matrix](http://rosettacode.org/wiki/Zig-zag_matrix)                                       | [zig-zag_matrix.rs](src/zig-zag_matrix.rs)

## Contributing ##
Looking to help out? Great, thanks! We have a few guidelines:

* The code you contribute *is* public domain.
* Your code should build cleanly on the `master` branch of Rust.
* Keep your code as simple as possible, please avoid Dead Code warnings.
* Don't be afraid of comments, the code is going to be written once, read hundreds of times, and maintained until past the 1.0 release of Rust.
* Include a link to the Rosetta Code Problem at the top of the code sample.
* Add a line to the Readme section below. (It's alphabetical!)
* Unit tests are strongly encouraged. Having troubles getting the build to work? Check about [Not Test Flags](https://github.com/Hoverbear/rust-rosetta/pull/96#issuecomment-43816696)

If you have unit-tests, you will need to mark `fn main`, and possibly
some other `fn`s with `#[cfg(not(test))]` to avoid dead-code warnings.
The reason dead-code warnings appear is because `main` is never called
during a test.

```rust
#[cfg(not(test))]
fn main() {
    println!("I need to be not compiled during tests");
}

#[test]
fn test_me() {
    assert!(true);
}
```

If you are unable to test your program then mark the entire file with
`// not_tested`.  This will disable testing completely for that
file.

```rust
// not_tested

fn main(){
    println!("Please add unit-tests later.");
}
```

The top of your code should look like this:

```rust
// http://rosettacode.org/wiki/foo
```
If you'd like, you're welcome to add your contact details, name, or other information as well.

[Contributors](https://github.com/Hoverbear/rust-rosetta/graphs/contributors)

## Beginners Guide to Contributing ##
If you look [here](https://github.com/Hoverbear/rust-rosetta/network) you can see how most contributions "merge" over time with the main tree. People will create multiple branches off the same main repo. So you see your long one? Instead of multiple branches coming and going off the main repo, it's one long one.

Here's an idea of what a workflow would look like (in general-ish):

**If it's your first time**

* Choose a problem off Rosetta Code.
* Fork this repo on Github. ([Help here!](https://help.github.com/articles/fork-a-repo))
* Clone your resulting repo onto your machine.

**Every other time**

* Navigate to your `rust-rosetta` directory.
* Make sure you're on `master` branch.
* Update your fork ([Details](https://help.github.com/articles/syncing-a-fork))
* Create a branch that is reasonably unique `Ein06-func-impl` is a good example.
* Make your changes for this problem.
    - Add the new definition to the README.md
    - Add one code file with the appropriate name to the `src/` directory. If you need any data there is a separate folder for that.
    - Make sure to include unit tests for us, and comments! :)
* Check `git status` to make sure you don't mangle anything else.
* Commit your changes (`git commit -a -m "Implement blah blah blah"`)
* Submit a [Pull request](https://help.github.com/articles/creating-a-pull-request) here.

**After it's accepted**

* Delete the branch.

If this is unclear or you're having difficulties, just open an issue, we'd love to help.<|MERGE_RESOLUTION|>--- conflicted
+++ resolved
@@ -118,11 +118,8 @@
 [String_concatenation](http://rosettacode.org/wiki/String_concatenation)                           | [string_concatenation.rs](src/string_concatenation.rs)
 [String matching](http://rosettacode.org/wiki/String_matching)                                     | [string_matching.rs](src/string_matching.rs)
 [Synchronous Concurrency](http://rosettacode.org/wiki/Synchronous_concurrency)                     | [synchronous_concurrency.rs](src/synchronous_concurrency.rs)
-<<<<<<< HEAD
 [Taxicab numbers](http://rosettacode.org/wiki/Taxicab_numbers)                                     | [taxicab_numbers.rs](src/taxicab_numbers.rs)
-=======
 [Towers of Hanoi](http://rosettacode.org/wiki/Towers_of_Hanoi)                                     | [towers_of_hanoi.rs](src/towers_of_hanoi.rs)
->>>>>>> bb7c23db
 [Webserver](http://rosettacode.org/wiki/Hello_world/Web_server)                                    | [webserver.rs](src/webserver.rs)
 [Zig-zag matrix](http://rosettacode.org/wiki/Zig-zag_matrix)                                       | [zig-zag_matrix.rs](src/zig-zag_matrix.rs)
 
