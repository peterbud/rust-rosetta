--- conflicted
+++ resolved
@@ -37,11 +37,8 @@
     "Rootul Patel, https://github.com/rootulp",
     "Frank McSherry, http://github.com/frankmcsherry",
     "Bartosz Marcinkowski, https://github.com/bm371613",
-<<<<<<< HEAD
     "Yale Cason, https://github.com/ghotiphud",
-=======
-    "Makoto Nakashima, https://github.com/gifnksm"
->>>>>>> 654aac83
+    "Makoto Nakashima, https://github.com/gifnksm",
 ]
 
 [dependencies]
