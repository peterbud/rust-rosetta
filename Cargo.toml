[package]
name = "rust-rosetta"
version = "0.0.1"
edition = "2018"
authors = [
    "Andrew Hobden, https://github.com/Hoverbear",
    "Adolfo Ochagavía, https://github.com/aochagavia",
    "Paolo Falabella, https://github.com/pfalabella",
    "Boris Egorov, https://github.com/JIghtuse",
    "Joe Schafer, https://github.com/jschaf",
    "Thomas P, https://github.com/TisButMe",
    "Bjarki Ágúst Guðmundsson, https://github.com/SuprDewd",
    "Thiez, https://github.com/Thiez",
    "Simon Morris simon,-https://github.com/morris",
    "eliovir, https://github.com/eliovir",
    "Joshua Yanovski, https://github.com/pythonesque",
    "Nicolas Barbey, https://github.com/nbarbey",
    "yuanchenyang, https://github.com/yuanchenyang",
    "Jonathan S, https://github.com/gereeter",
    "JakeMick, https://github.com/JakeMick",
    "Rohan Prinja, https://github.com/wenderen",
    "Andres Nötzli, https://github.com/4tXJ7f",
    "Eric S. Bullington, https://github.com/esbullington",
    "Gulshan Singh, https://github.com/gsingh93",
    "SiegeLord, https://github.com/SiegeLord",
    "Tim Joseph Dumol, https://github.com/TimDumol",
    "Utkarsh Kukreti, https://github.com/utkarshkukreti",
    "Florian MOREL, https://github.com/Einh06",
    "webmobster, https://github.com/webmobster",
    "Mathias Labeyrie, https://github.com/Nojan",
    "Wei Yen, https://github.com/yen223",
    "Hugh Manning, https://github.com/hmanning77",
    "Gavin Baker, https://github.com/gavinb",
    "Rupert Lane, https://github.com/rupertl",
    "Joshua Skootsky, https://github.com/JoshuaSkootsky",
    "James Hurst, https://github.com/jamesrhurst",
    "Yukang Chen, https://github.com/chenyukang",
    "Rahul Sharma, https://github.com/creativcoder",
    "Rootul Patel, https://github.com/rootulp",
    "Frank McSherry, http://github.com/frankmcsherry",
    "Bartosz Marcinkowski, https://github.com/bm371613",
    "Yale Cason, https://github.com/ghotiphud",
    "Makoto Nakashima, https://github.com/gifnksm",
    "Marvin Löbel, https://github.com/Kimundi",
    "Raphael Heitjohann, https://github.com/trideon3",
    "Glen De Cauwsemaecker, https://github.com/glendc",
    "Amos Bird, https://github.com/amosbird",
    "Brian Schmitz, https://github.com/foodhype",
    "Juan Vidal Pich, https://github.com/juanevp",
    "Peter Jacobs, https://github.com/crespyl",
    "Alex Globus, https://github.com/aglobus",
    "Tair Rzayev, https://github.com/tairrzayev",
    "Mathieu David, https://github.com/azerupi",
    "Keiichi Watanabe, https://github.com/kw-udon",
    "ZoomRmc, https://github.com/zoomrmc",
    "Kevin Darlington, https://github.com/kdar",
    "Andy Russell, https://github.com/euclio",
    "Joel S, https://github.com/bitrauser",
    "Stefan Bostain, https://github.com/zilulil",
    "Fernando Gimenez, https://github.com/pijamarda",
    "Michael Huynh, https://github.com/miqid",
    "Marc Tiehuis, https://github.com/tiehuis",
    "Dillon Tracy, https://github.com/ibnopcit",
    "Orhan Balci, https://github.com/orhanbalci",
    "Jesús Espino, https://github.com/jespino",
    "Allen Bui, https://github.com/allenbui94",
    "Andrey Tonkih, https://github.com/xosmig",
    "Thibault Barbie, https://github.com/thibaultbarbie",
    "Corentin Henry, https://github.com/little-dude",
    "Dylan Maccora, https://github.com/maccoda",
    "Stefan Müller, https://github.com/zzeroo",
    "Kunal Tyagi, https://github.com/kunaltyagi",
    "Andrey Lebedev, https://github.com/areinull",
    "J Henry Waugh (psudeonym), https://github.com/jhwgh1968",
    "Olav de Haas, https://github.com/Olavhaasie",
    "Gary Pennington, https://github.com/garypen",
    "Oleksii Filonenko, https://github.com/filalex77",
    "nyradr, https://github.com/nyradr",
    "Sameer Puri, https://github.com/sameer",
    "Brian Damitz, https://github.com/bdamitz",
    "Bruno Chenoll, https://github.com/Bechma",
    "Charles Koll, https://github.com/kollch",
<<<<<<< HEAD
    "Lucas De Angelis, https://github.com/lucas-deangelis"
=======
    "9names, https://github.com/9names"
>>>>>>> 32cafbaf
]

[dependencies]
clap = "2"
difference = "2"
env_logger = "0.5"
log = "0.4"
meta = { path = "meta" }
reqwest = "0.10.8"
serde = "1"
serde_json = "1"
structopt = "0.3.20"
termcolor = "1.1.0"

[dev-dependencies]
lazy_static = "1"
toml = "0.4"

[workspace]
members = [
    # http://rosettacode.org/wiki/100_doors
    "tasks/_100-doors",

    # http://rosettacode.org/wiki/15_Puzzle_Game
    "tasks/_15-puzzle-game",

    # http://rosettacode.org/wiki/2048
    "tasks/_2048",

    # http://rosettacode.org/wiki/24_game
    "tasks/_24-game",

    # http://rosettacode.org/wiki/24_game/Solve
    "tasks/_24-game/solve",

    # http://rosettacode.org/wiki/9_billion_names_of_God_the_integer
    "tasks/_9-billion-names-of-god-the-integer",

    # http://rosettacode.org/wiki/99_Bottles_of_Beer
    "tasks/_99-bottles-of-beer",

    # http://rosettacode.org/wiki/A%2BB
    "tasks/a-plus-b",

    # https://rosettacode.org/wiki/Abbreviations,_easy
    "tasks/abbreviations-easy",

    # http://rosettacode.org/wiki/ABC_Problem
    "tasks/abc-problem",

    # http://rosettacode.org/wiki/Abstract_type
    "tasks/abstract-type",

    # http://rosettacode.org/wiki/Abundant,_deficient_and_perfect_number_classifications
    "tasks/abundant-deficient-and-perfect-number-classifications",

    # http://rosettacode.org/wiki/Accumulator_factory
    "tasks/accumulator-factory",

    # http://rosettacode.org/wiki/Ackermann_function
    "tasks/ackermann-function",

    # http://rosettacode.org/wiki/Active_object
    "tasks/active-object",

    # http://rosettacode.org/wiki/Address_of_a_variable
    "tasks/address-of-a-variable",

    # http://rosettacode.org/wiki/AKS_test_for_primes
    "tasks/aks-test-for-primes",

    # http://rosettacode.org/wiki/Align_columns
    "tasks/align-columns",

    # http://rosettacode.org/wiki/Aliquot_sequence_classifications
    "tasks/aliquot-sequence-classifications",

    # http://rosettacode.org/wiki/Almost_prime
    "tasks/almost-prime",

    # http://rosettacode.org/wiki/Amicable_pairs
    "tasks/amicable-pairs",

    # http://rosettacode.org/wiki/Anagrams
    "tasks/anagrams",

    # http://rosettacode.org/wiki/Animation
    "tasks/animation",

    # http://rosettacode.org/wiki/Anonymous_recursion
    "tasks/anonymous-recursion",

    # http://rosettacode.org/wiki/Apply_a_callback_to_an_array
    "tasks/apply-a-callback-to-an-array",

    # http://rosettacode.org/wiki/Apply_a_digital_filter_(direct_form_II_transposed)
    "tasks/apply-a-digital-filter",

    # http://rosettacode.org/wiki/Arbitrary-precision_integers_(included)
    "tasks/arbitrary-precision-integers-included",

    # http://rosettacode.org/wiki/Archimedean_spiral
    "tasks/archimedean-spiral",

    # http://rosettacode.org/wiki/Arena_storage_pool
    "tasks/arena-storage-pool",

    # http://rosettacode.org/wiki/Arithmetic-geometric_mean
    "tasks/arithmetic-geometric-mean",

    # http://rosettacode.org/wiki/Arithmetic/Complex
    "tasks/arithmetic/complex",

    # http://rosettacode.org/wiki/Arithmetic/Integer
    "tasks/arithmetic/integer",

    # http://rosettacode.org/wiki/Arithmetic/Rational
    "tasks/arithmetic/rational",

    # http://rosettacode.org/wiki/Array_concatenation
    "tasks/array-concatenation",

    # http://rosettacode.org/wiki/Array_length
    "tasks/array-length",

    # http://rosettacode.org/wiki/Arrays
    "tasks/arrays",

    # http://rosettacode.org/wiki/Assertions
    "tasks/assertions",

    # http://rosettacode.org/wiki/Associative_array/Creation
    "tasks/associative-array/creation",

    # http://rosettacode.org/wiki/Associative_array/Iteration
    "tasks/associative-array/iteration",

    # http://rosettacode.org/wiki/Atomic_updates
    "tasks/atomic-updates",

    # http://rosettacode.org/wiki/Average_loop_length
    "tasks/average-loop-length",

    # http://rosettacode.org/wiki/Averages/Arithmetic_mean
    "tasks/averages/arithmetic-mean",

    # http://rosettacode.org/wiki/Averages/Mean_angle
    "tasks/averages/mean-angle",

    # http://rosettacode.org/wiki/Averages/Mean_time_of_day
    "tasks/averages/mean-time-of-day",

    # http://rosettacode.org/wiki/Averages/Median
    "tasks/averages/median",

    # http://www.rosettacode.org/wiki/Averages/Mode
    "tasks/averages/mode",

    # http://rosettacode.org/wiki/Averages/Root_mean_square
    "tasks/averages/root-mean-square",

    # http://rosettacode.org/wiki/Averages/Simple_moving_average
    "tasks/averages/simple-moving-average",

    # http://rosettacode.org/wiki/AVL_tree
    "tasks/avl-tree",

    # http://rosettacode.org/wiki/Balanced_brackets
    "tasks/balanced-brackets",

    # http://rosettacode.org/wiki/Balanced_ternary
    "tasks/balanced-ternary",

    # http://rosettacode.org/wiki/Benford%27s_law
    "tasks/benfords-law",

    # http://rosettacode.org/wiki/Bernoulli_numbers
    "tasks/bernoulli-numbers",

    # http://rosettacode.org/wiki/Best_shuffle
    "tasks/best-shuffle",

    # http://rosettacode.org/wiki/Binary_digits
    "tasks/binary-digits",

    # http://rosettacode.org/wiki/Binary_search
    "tasks/binary-search",

    # http://rosettacode.org/wiki/Bitcoin/address_validation
    "tasks/bitcoin/address-validation",

    # http://rosettacode.org/wiki/Bitcoin/public_point_to_address
    "tasks/bitcoin/public-point-to-address",

    # http://rosettacode.org/wiki/Bitmap
    "tasks/bitmap",

    # http://rosettacode.org/wiki/Bitmap/Write_a_PPM_file
    "tasks/bitmap/write-a-ppm-file",

    # http://rosettacode.org/wiki/Bitwise_operations
    "tasks/bitwise-operations",

    # http://rosettacode.org/wiki/Boolean_values
    "tasks/boolean-values",

    # http://rosettacode.org/wiki/Brazilian_numbers
    "tasks/brazilian-numbers",

    # http://rosettacode.org/wiki/Brownian_tree
    "tasks/brownian-tree",

    # http://rosettacode.org/wiki/Bulls_and_cows
    "tasks/bulls-and-cows",

    # http://rosettacode.org/wiki/Caesar_cipher
    "tasks/caesar-cipher",

    # http://rosettacode.org/wiki/Call_a_foreign-language_function
    "tasks/call-a-foreign-language-function",

    # http://rosettacode.org/wiki/Call_an_object_method
    "tasks/call-an-object-method",

    # http://rosettacode.org/wiki/Carmichael_3_strong_pseudoprimes
    "tasks/carmichael-3-strong-pseudoprimes",

    # http://rosettacode.org/wiki/Cartesian_product_of_two_or_more_lists
    "tasks/cartesian-product-of-two-or-more-lists",

    # http://rosettacode.org/wiki/Case-sensitivity_of_identifiers
    "tasks/case-sensitivity-of-identifiers",

    # http://rosettacode.org/wiki/Catalan_numbers
    "tasks/catalan-numbers",

    # http://rosettacode.org/wiki/Catamorphism
    "tasks/catamorphism",

    # http://rosettacode.org/wiki/Chaos_game
    "tasks/chaos-game",

    # http://rosettacode.org/wiki/Character_codes
    "tasks/character-codes",

    # http://rosettacode.org/wiki/Chat_server
    "tasks/chat-server",

    # http://rosettacode.org/wiki/Check_input_device_is_a_terminal
    "tasks/check-input-device-is-a-terminal",

    # http://rosettacode.org/wiki/Check_output_device_is_a_terminal
    "tasks/check-output-device-is-a-terminal",

    # http://rosettacode.org/wiki/Check_that_file_exists
    "tasks/check-that-file-exists",

    # http://rosettacode.org/wiki/Checkpoint_synchronization
    "tasks/checkpoint-synchronization",

    # http://rosettacode.org/wiki/Cheryl%27s_birthday
    "tasks/cheryl-birthday",

    # http://rosettacode.org/wiki/Chinese_remainder_theorem
    "tasks/chinese-remainder-theorem",

    # http://rosettacode.org/wiki/Circles_of_given_radius_through_two_points
    "tasks/circles-of-given-radius-through-two-points",

    # http://rosettacode.org/wiki/Closest-pair_problem
    "tasks/closest-pair-problem",

    # http://rosettacode.org/wiki/Closures/Value_capture
    "tasks/closures/value-capture",

    # http://rosettacode.org/wiki/Collections
    "tasks/collections",

    # http://rosettacode.org/wiki/Combinations
    "tasks/combinations",

    # http://rosettacode.org/wiki/Combinations_with_repetitions
    "tasks/combinations-with-repetitions",

    # http://rosettacode.org/wiki/Comma_quibbling
    "tasks/comma-quibbling",

    # http://rosettacode.org/wiki/Command-line_arguments
    "tasks/command-line-arguments",

    # http://rosettacode.org/wiki/Comments
    "tasks/comments",

    # http://rosettacode.org/wiki/Compile-time_calculation
    "tasks/compile-time-calculation",

    # http://rosettacode.org/wiki/Compound_data_type
    "tasks/compound-data-type",

    # http://rosettacode.org/wiki/Concurrent_computing
    "tasks/concurrent-computing",

    # https://rosettacode.org/wiki/Constrained_random_points_on_a_circle
    "tasks/constrained-random-points-on-a-circle",

    # http://rosettacode.org/wiki/Continued_fraction
    "tasks/continued-fraction",

    # http://rosettacode.org/wiki/Continued_fraction/Arithmetic/Construct_from_rational_number
    "tasks/continued-fraction/arithmetic/construct-from-rational-number",

    # http://rosettacode.org/wiki/Convert_seconds_to_compound_duration
    "tasks/convert-seconds-to-compound-duration",

    # http://rosettacode.org/wiki/Conway's_Game_of_Life
    "tasks/conways-game-of-life",

    # http://rosettacode.org/wiki/Copy_a_string
    "tasks/copy-a-string",

    # http://rosettacode.org/wiki/Count_in_octal
    "tasks/count-in-octal",

    # http://rosettacode.org/wiki/Count_occurrences_of_a_substring
    "tasks/count-occurrences-of-a-substring",

    # https://rosettacode.org/wiki/Cramer%27s_rule
    "tasks/cramers-rule",

    # http://rosettacode.org/wiki/CRC-32
    "tasks/crc-32",

    # http://rosettacode.org/wiki/Create_a_file
    "tasks/create-a-file",

    # http://rosettacode.org/wiki/CSV_data_manipulation
    "tasks/csv-data-manipulation",

    # http://rosettacode.org/wiki/Currying
    "tasks/currying",

    # http://rosettacode.org/wiki/Date_format
    "tasks/date-format",

    # http://rosettacode.org/wiki/Day_of_the_week
    "tasks/day-of-the-week",

    # http://rosettacode.org/wiki/Deal_cards_for_FreeCell
    "tasks/deal-cards-for-freecell",

    # http://rosettacode.org/wiki/Define_a_primitive_data_type
    "tasks/define-a-primitive-data-type",

    # http://rosettacode.org/wiki/Delete_a_file
    "tasks/delete-a-file",

    # http://rosettacode.org/wiki/Determine_if_a_string_is_numeric
    "tasks/determine-if-a-string-is-numeric",

    # http://rosettacode.org/wiki/Determine_if_only_one_instance_is_running
    "tasks/determine-if-only-one-instance-is-running",

    # http://rosettacode.org/wiki/Digital_root
    "tasks/digital-root",

    # http://rosettacode.org/wiki/Dijkstra's_algorithm
    "tasks/dijkstras-algorithm",

    # http://rosettacode.org/wiki/Dining_philosophers
    "tasks/dining-philosophers",

    # http://rosettacode.org/wiki/Discordian_date
    "tasks/discordian-date",

    # http://rosettacode.org/wiki/Display_a_linear_combination
    "tasks/display-linear-combination",

    # http://rosettacode.org/wiki/DNS_query
    "tasks/dns-query",

    # http://rosettacode.org/wiki/Dot_product
    "tasks/dot-product",

    # http://rosettacode.org/wiki/Doubly-linked_list/Element_definition
    "tasks/doubly-linked-list/element-definition",

    # http://rosettacode.org/wiki/Doubly-linked_list/Element_insertion
    "tasks/doubly-linked-list/element-insertion",

    # http://rosettacode.org/wiki/Dutch_national_flag_problem
    "tasks/dutch-national-flag-problem",

    # http://rosettacode.org/wiki/Echo_server
    "tasks/echo-server",

    # http://rosettacode.org/wiki/Element-wise_operations
    "tasks/element-wise-operations",

    # http://rosettacode.org/wiki/Empty_directory
    "tasks/empty-directory",

    # http://rosettacode.org/wiki/Empty_program
    "tasks/empty-program",

    # http://rosettacode.org/wiki/Enforced_immutability
    "tasks/enforced-immutability",

    # http://rosettacode.org/wiki/Entropy
    "tasks/entropy",

    # http://rosettacode.org/wiki/Enumerations
    "tasks/enumerations",

    # http://rosettacode.org/wiki/Environment_variables
    "tasks/environment-variables",

    # http://rosettacode.org/wiki/Equilibrium_index
    "tasks/equilibrium-index",

    # http://rosettacode.org/wiki/Ethiopian_multiplication
    "tasks/ethiopian-multiplication",

    # http://rosettacode.org/wiki/Euler's_sum_of_powers_conjecture
    "tasks/eulers-sum-of-powers-conjecture",

    # http://rosettacode.org/wiki/Evaluate_binomial_coefficients
    "tasks/evaluate-binomial-coefficients",

    # http://rosettacode.org/wiki/Even_or_odd
    "tasks/even-or-odd",

    # http://rosettacode.org/wiki/Events
    "tasks/events",

    # http://rosettacode.org/wiki/Evolutionary_algorithm
    "tasks/evolutionary-algorithm",

    # https://rosettacode.org/wiki/Exceptions
    "tasks/exceptions",

    # http://rosettacode.org/wiki/Execute_a_Markov_algorithm
    "tasks/execute-a-markov-algorithm",

    # http://rosettacode.org/wiki/Execute_a_system_command
    "tasks/execute-a-system-command",

    # http://rosettacode.org/wiki/Execute_Brain****
    "tasks/execute-brainfuck",

    # http://rosettacode.org/wiki/Execute_HQ9+
    "tasks/execute-hq9-plus",

    # http://rosettacode.org/wiki/Factorial
    "tasks/factorial",

    # http://rosettacode.org/wiki/Factors_of_an_integer
    "tasks/factors-of-an-integer",

    # http://rosettacode.org/wiki/Fast_Fourier_transform
    "tasks/fast-fourier-transform",

    # http://rosettacode.org/wiki/FASTA_format
    "tasks/fasta-format",

    # http://rosettacode.org/wiki/Fibonacci_n-step_number_sequences
    "tasks/fibonacci-n-step-number-sequences",

    # http://rosettacode.org/wiki/Fibonacci_sequence
    "tasks/fibonacci-sequence",

    # http://rosettacode.org/wiki/Fibonacci_word
    "tasks/fibonacci-word",

    # http://rosettacode.org/wiki/File_input/output
    "tasks/file-input-output",

    # http://rosettacode.org/wiki/File_size
    "tasks/file-size",

    # http://rosettacode.org/wiki/Filter
    "tasks/filter",

    # http://rosettacode.org/wiki/Find_limit_of_recursion
    "tasks/find-limit-of-recursion",

    # http://rosettacode.org/wiki/Five_weekends
    "tasks/five-weekends",

    # http://rosettacode.org/wiki/FizzBuzz
    "tasks/fizzbuzz",

    # http://rosettacode.org/wiki/Flatten_a_list
    "tasks/flatten-a-list",

    # http://rosettacode.org/wiki/Flipping_bits_game
    "tasks/flipping-bits-game",

    # http://rosettacode.org/wiki/Floyd-Warshall_algorithm
    "tasks/floyd-warshall-algorithm",

    # http://rosettacode.org/wiki/Forest_fire
    "tasks/forest-fire",

    # http://rosettacode.org/wiki/Fork
    "tasks/fork",

    # http://rosettacode.org/wiki/Formatted_numeric_output
    "tasks/formatted-numeric-output",

    # http://rosettacode.org/wiki/Four_bit_adder
    "tasks/four-bit-adder",

    # http://rosettacode.org/wiki/FTP
    "tasks/ftp",

    # http://rosettacode.org/wiki/Function_composition
    "tasks/function-composition",

    # http://rosettacode.org/wiki/Function_definition
    "tasks/function-definition",

    # http://rosettacode.org/wiki/General_FizzBuzz
    "tasks/general-fizzbuzz",

    # http://rosettacode.org/wiki/Generate_Chess960_starting_position
    "tasks/generate-chess960-starting-position",

    # http://rosettacode.org/wiki/Generate_lower_case_ASCII_alphabet
    "tasks/generate-lower-case-ascii-alphabet",

    # http://rosettacode.org/wiki/Generic_swap
    "tasks/generic-swap",

    # http://rosettacode.org/wiki/Globally_replace_text_in_several_files
    "tasks/globally-replace-text-in-several-files",

    # http://rosettacode.org/wiki/Gray_code
    "tasks/gray-code",

    # http://rosettacode.org/wiki/Greatest_common_divisor
    "tasks/greatest-common-divisor",

    # http://rosettacode.org/wiki/Greatest_element_of_a_list
    "tasks/greatest-element-of-a-list",

    # http://rosettacode.org/wiki/Greatest_subsequential_sum
    "tasks/greatest-subsequential-sum",

    # http://rosettacode.org/wiki/Guess_the_number
    "tasks/guess-the-number",

    # http://rosettacode.org/wiki/Guess_the_number/With_feedback
    "tasks/guess-the-number/with-feedback",

    # http://rosettacode.org/wiki/Guess_the_number/With_feedback_(player)
    "tasks/guess-the-number/with-feedback-player",

    # http://rosettacode.org/wiki/Hailstone_sequence
    "tasks/hailstone-sequence",

    # http://rosettacode.org/wiki/Hamming_numbers
    "tasks/hamming-numbers",

    # http://rosettacode.org/wiki/Handle_a_signal
    "tasks/handle-a-signal",

    # http://rosettacode.org/wiki/Happy_numbers
    "tasks/happy-numbers",

    # http://rosettacode.org/wiki/Harshad_or_Niven_series
    "tasks/harshad-or-niven-series",

    # http://rosettacode.org/wiki/Hash_from_two_arrays
    "tasks/hash-from-two-arrays",

    # http://rosettacode.org/wiki/Hash_join
    "tasks/hash-join",

    # http://rosettacode.org/wiki/Hello_world/Graphical
    "tasks/hello-world/graphical",

    # http://www.rosettacode.org/wiki/Hello_world/Line_printer
    "tasks/hello-world/line-printer",

    # http://rosettacode.org/wiki/Hello_world/Newbie
    "tasks/hello-world/newbie",

    # http://rosettacode.org/wiki/Hello_world/Newline_omission
    "tasks/hello-world/newline-omission",

    # http://rosettacode.org/wiki/Hello_world/Standard_error
    "tasks/hello-world/standard-error",

    # http://rosettacode.org/wiki/Hello_world/Text
    "tasks/hello-world/text",

    # http://rosettacode.org/wiki/Hello_world/Web_server
    "tasks/hello-world/web-server",

    # http://rosettacode.org/wiki/Here_document
    "tasks/here-document",

    # https://rosettacode.org/wiki/Hickerson_series_of_almost_integers
    "tasks/hickerson-series-of-almost-integers",

    # http://rosettacode.org/wiki/Higher-order_functions
    "tasks/higher-order-functions",

    # http://rosettacode.org/wiki/Hofstadter_Q_sequence
    "tasks/hofstadter-q-sequence",

    # http://rosettacode.org/wiki/Horner%27s_rule_for_polynomial_evaluation
    "tasks/horners-rule-for-polynomial-evaluation",

    # http://rosettacode.org/wiki/Host_introspection
    "tasks/host-introspection",

    # http://rosettacode.org/wiki/Hough_transform
    "tasks/hough-transform",

    # http://rosettacode.org/wiki/HTTP
    "tasks/http",

    # http://rosettacode.org/wiki/HTTPS
    "tasks/https",

    # http://rosettacode.org/wiki/HTTPS/Authenticated
    "tasks/https/authenticated",

    # http://rosettacode.org/wiki/Huffman_coding
    "tasks/huffman-coding",

    # http://rosettacode.org/wiki/I_before_E_except_after_C
    "tasks/i-before-e-except-after-c",

    # http://rosettacode.org/wiki/IBAN
    "tasks/iban",

    # http://rosettacode.org/wiki/Include_a_file
    "tasks/include-a-file",

    # http://rosettacode.org/wiki/Increment_a_numerical_string
    "tasks/increment-a-numerical-string",

    # http://rosettacode.org/wiki/Infinity
    "tasks/infinity",

    # http://rosettacode.org/wiki/Input_loop
    "tasks/input-loop",

    # http://rosettacode.org/wiki/Integer_comparison
    "tasks/integer-comparison",

    # http://rosettacode.org/wiki/Integer_sequence
    "tasks/integer-sequence",

    # https://rosettacode.org/wiki/Iterated_digits_squaring
    "tasks/iterated-digits-squaring",

    # http://rosettacode.org/wiki/Jaro_distance
    "tasks/jaro-distance",

    # http://rosettacode.org/wiki/Jensen's_Device
    "tasks/jensens-device",

    # http://rosettacode.org/wiki/JortSort
    "tasks/jortsort",

    # http://rosettacode.org/wiki/Josephus_problem
    "tasks/josephus-problem",

    # http://rosettacode.org/wiki/JSON
    "tasks/json",

    # http://rosettacode.org/wiki/K-d_tree
    "tasks/k-d-tree",

    # http://rosettacode.org/wiki/K-means%2B%2B_clustering
    "tasks/k-meanspp-clustering",

    # http://rosettacode.org/wiki/Kahan_summation
    "tasks/kahan-summation",

    # http://rosettacode.org/wiki/Keyboard_input/Obtain_a_Y_or_N_response
    "tasks/keyboard-input/obtain-a-y-or-n-response",

    # http://rosettacode.org/wiki/Knapsack_problem/0-1
    "tasks/knapsack-problem/_0-1",

    # http://rosettacode.org/wiki/Knight's_tour
    "tasks/knights-tour",

    # http://rosettacode.org/wiki/Knuth_shuffle
    "tasks/knuth-shuffle",

    # http://rosettacode.org/wiki/Kolakoski_sequence
    "tasks/kolakoski-sequence",

    # http://rosettacode.org/wiki/Langton's_ant
    "tasks/langtons-ant",

    # http://rosettacode.org/wiki/Leap_year
    "tasks/leap-year",

    # http://rosettacode.org/wiki/Letter_frequency
    "tasks/letter-frequency",

    # http://rosettacode.org/wiki/Levenshtein_distance
    "tasks/levenshtein-distance",

    # http://rosettacode.org/wiki/Levenshtein_distance/Alignment
    "tasks/levenshtein-distance/alignment",

    # http://rosettacode.org/wiki/Linear_congruential_generator
    "tasks/linear-congruential-generator",

    # http://rosettacode.org/wiki/Longest_common_subsequence
    "tasks/longest-common-subsequence",

    # http://rosettacode.org/wiki/Look-and-say_sequence
    "tasks/look-and-say-sequence",

    # http://rosettacode.org/wiki/Loop_over_multiple_arrays_simultaneously
    "tasks/loop-over-multiple-arrays-simultaneously",

    # http://rosettacode.org/wiki/Loops/Break
    "tasks/loops/break",

    # http://rosettacode.org/wiki/Loops/Continue
    "tasks/loops/continue",

    # http://rosettacode.org/wiki/Loops/Do-while
    "tasks/loops/do-while",

    # http://rosettacode.org/wiki/Loops/Downward_for
    "tasks/loops/downward-for",

    # http://rosettacode.org/wiki/Loops/For
    "tasks/loops/for",

    # http://rosettacode.org/wiki/Loops/For_with_a_specified_step
    "tasks/loops/for-with-a-specified-step",

    # http://rosettacode.org/wiki/Loops/Foreach
    "tasks/loops/foreach",

    # http://rosettacode.org/wiki/Loops/Infinite
    "tasks/loops/infinite",

    # http://rosettacode.org/wiki/Loops/N_plus_one_half
    "tasks/loops/n-plus-one-half",

    # http://rosettacode.org/wiki/Loops/Nested
    "tasks/loops/nested",

    # http://rosettacode.org/wiki/Loops/While
    "tasks/loops/while",

    # http://rosettacode.org/wiki/Ludic_numbers
    "tasks/ludic-numbers",

    # http://rosettacode.org/wiki/Luhn_test_of_credit_card_numbers
    "tasks/luhn-test-of-credit-card-numbers",

    # http://rosettacode.org/wiki/Lychrel_numbers
    "tasks/lychrel-numbers",

    # http://rosettacode.org/wiki/LZW_compression
    "tasks/lzw-compression",

    # https://rosettacode.org/wiki/Machine_code
    "tasks/machine-code",

    # http://rosettacode.org/wiki/Magic_squares_of_odd_order
    "tasks/magic-squares-of-odd-order",

    # http://rosettacode.org/wiki/Man_or_boy_test
    "tasks/man-or-boy-test",

    # http://rosettacode.org/wiki/Mandelbrot_set
    "tasks/mandelbrot-set",

    # http://rosettacode.org/wiki/Map_range
    "tasks/map-range",

    # http://rosettacode.org/wiki/Maximum_triangle_path_sum
    "tasks/maximum-triangle-path-sum",

    # http://rosettacode.org/wiki/MD4
    "tasks/md4",

    # http://rosettacode.org/wiki/MD5
    "tasks/md5",

    # http://rosettacode.org/wiki/MD5/Implementation
    "tasks/md5/implementation",

    # http://rosettacode.org/wiki/Menu
    "tasks/menu",

    # https://rosettacode.org/wiki/Metaprogramming
    "tasks/metaprogramming",

    # http://rosettacode.org/wiki/Metered_concurrency
    "tasks/metered-concurrency",

    # http://rosettacode.org/wiki/Middle_three_digits
    "tasks/middle-three-digits",

    # http://rosettacode.org/wiki/Modular_exponentiation
    "tasks/modular-exponentiation",

    # http://rosettacode.org/wiki/Modular_inverse
    "tasks/modular-inverse",

    # http://rosettacode.org/wiki/Monte_Carlo_methods
    "tasks/monte-carlo-methods",

    # http://rosettacode.org/wiki/Mouse_position
    "tasks/mouse-position",

    # http://rosettacode.org/wiki/Move-to-front_algorithm
    "tasks/move-to-front",

    # https://rosettacode.org/wiki/Multiplication_tables
    "tasks/multiplication-tables",

    # http://rosettacode.org/wiki/Mutual_recursion
    "tasks/mutual-recursion",

    # http://rosettacode.org/wiki/N-queens_problem
    "tasks/n-queens-problem",

    # http://rosettacode.org/wiki/N'th
    "tasks/nth",

    # http://rosettacode.org/wiki/Nth_root
    "tasks/nth-root",

    # http://rosettacode.org/wiki/Null_object
    "tasks/null-object",

    # http://rosettacode.org/wiki/Numerical_integration
    "tasks/numerical-integration",

    # http://rosettacode.org/wiki/One_of_n_lines_in_a_file
    "tasks/one-of-n-lines-in-a-file",

    # http://rosettacode.org/wiki/OpenGL
    "tasks/opengl",

    # https://rosettacode.org/wiki/Optional_parameters
    "tasks/optional-parameters",

    # http://rosettacode.org/wiki/Ordered_words
    "tasks/ordered-words",

    # http://rosettacode.org/wiki/Palindrome_detection
    "tasks/palindrome-detection",

    # http://rosettacode.org/wiki/Pangram_checker
    "tasks/pangram-checker",

    # http://rosettacode.org/wiki/Parallel_calculations
    "tasks/parallel-calculations",

    # http://rosettacode.org/wiki/Parametric_polymorphism
    "tasks/parametric-polymorphism",

    # http://rosettacode.org/wiki/Pascal%27s_triangle
    "tasks/pascals-triangle",

    # http://rosettacode.org/wiki/Password_generator
    "tasks/password-generator",

    # http://rosettacode.org/wiki/Penney%27s_game
    "tasks/penneys-game",

    # http://rosettacode.org/wiki/Perfect_numbers
    "tasks/perfect-numbers",

    # http://rosettacode.org/wiki/Permutation_test
    "tasks/permutation-test",

    # http://rosettacode.org/wiki/Permutations_with_repetitions
    "tasks/permutations-with-repetitions",

    # http://rosettacode.org/wiki/Pernicious_numbers
    "tasks/pernicious-numbers",

    # https://rosettacode.org/wiki/Phrase_reversals
    "tasks/phrase-reversals",

    # http://rosettacode.org/wiki/Pick_random_element
    "tasks/pick-random-element",

    # http://rosettacode.org/wiki/Plasma_effect
    "tasks/plasma-effect",

    # http://rosettacode.org/wiki/Playing_cards
    "tasks/playing-cards",

    # http://rosettacode.org/wiki/Population_count
    "tasks/population-count",

    # http://rosettacode.org/wiki/Power_set
    "tasks/power-set",

    # http://rosettacode.org/wiki/Price_fraction
    "tasks/price-fraction",

    # http://rosettacode.org/wiki/Primality_by_trial_division
    "tasks/primality-by-trial-division",

    # http://rosettacode.org/wiki/Prime_decomposition
    "tasks/prime-decomposition",

    # https://rosettacode.org/wiki/Probabilistic_choice
    "tasks/probabilistic-choice",

    # https://rosettacode.org/wiki/Program_name
    "tasks/program-name",

    # http://rosettacode.org/wiki/Proper_divisors
    "tasks/proper-divisors",

    # http://rosettacode.org/wiki/Pythagorean_triples
    "tasks/pythagorean-triples",

    # http://rosettacode.org/wiki/Queue/Definition
    "tasks/queue/definition",

    # http://rosettacode.org/wiki/Quine
    "tasks/quine",

    # https://rosettacode.org/wiki/Random_number_generator_(device)
    "tasks/random-number-generator/device",

    # http://rosettacode.org/wiki/Random_numbers
    "tasks/random-numbers",

    # http://rosettacode.org/wiki/Range_expansion
    "tasks/range-expansion",

    # http://rosettacode.org/wiki/Range_extraction
    "tasks/range-extraction",

    # http://rosettacode.org/wiki/Read_a_configuration_file
    "tasks/read-a-configuration-file",

    # http://rosettacode.org/wiki/Read_a_file_line_by_line
    "tasks/read-a-file-line-by-line",

    # http://rosettacode.org/wiki/Read_a_specific_line_from_a_file
    "tasks/read-a-specific-line-from-a-file",

    # http://rosettacode.org/wiki/Read_entire_file
    "tasks/read-entire-file",

    # http://rosettacode.org/wiki/Real_constants_and_functions
    "tasks/real-constants-and-functions",

    # http://rosettacode.org/wiki/Remove_duplicate_elements
    "tasks/remove-duplicate-elements",

    # http://rosettacode.org/wiki/Remove_lines_from_a_file
    "tasks/remove-lines-from-a-file",

    # http://rosettacode.org/wiki/Rename_a_file
    "tasks/rename-a-file",

    # https://rosettacode.org/wiki/Rep-string
    "tasks/rep-string",

    # http://rosettacode.org/wiki/Repeat
    "tasks/repeat",

    # http://rosettacode.org/wiki/Repeat_a_string
    "tasks/repeat-a-string",

    # http://rosettacode.org/wiki/Return_multiple_values
    "tasks/return-multiple-values",

    # http://rosettacode.org/wiki/Reverse_a_string
    "tasks/reverse-a-string",

    # http://rosettacode.org/wiki/Reverse_words_in_a_string
    "tasks/reverse-words-in-a-string",

    # http://rosettacode.org/wiki/RIPEMD-160
    "tasks/ripemd-160",

    # http://rosettacode.org/wiki/Rock-paper-scissors
    "tasks/rock-paper-scissors",

    # http://rosettacode.org/wiki/Roman_numerals/Decode
    "tasks/roman-numerals/decode",

    # http://rosettacode.org/wiki/Roman_numerals/Encode
    "tasks/roman-numerals/encode",

    # http://rosettacode.org/wiki/Roots_of_a_function
    "tasks/roots-of-a-function",

    # http://rosettacode.org/wiki/Roots_of_unity
    "tasks/roots-of-unity",

    # http://rosettacode.org/wiki/Rosetta_Code/Count_examples
    "tasks/rosetta-code/count-examples",

    # http://rosettacode.org/wiki/Rosetta_Code/Find_bare_lang_tags
    "tasks/rosetta-code/find-bare-lang-tags",

    # http://rosettacode.org/wiki/Rosetta_Code/Find_unimplemented_tasks
    "tasks/rosetta-code/find-unimplemented-tasks",

    # http://rosettacode.org/wiki/Rosetta_Code/Fix_code_tags
    "tasks/rosetta-code/fix-code-tags",

    # http://rosettacode.org/wiki/Rot-13
    "tasks/rot-13",

    # http://rosettacode.org/wiki/RSA_code
    "tasks/rsa-code",

    # http://rosettacode.org/wiki/Run-length_encoding
    "tasks/run-length-encoding",

    # http://rosettacode.org/wiki/S-Expressions
    "tasks/s-expressions",

    # http://rosettacode.org/wiki/Search_a_list
    "tasks/search-a-list",

    # http://rosettacode.org/wiki/Self-describing_numbers
    "tasks/self-describing-numbers",

    # http://rosettacode.org/wiki/Sequence_of_non-squares
    "tasks/sequence-of-non-squares",

    # http://rosettacode.org/wiki/Set
    "tasks/set",

    # http://rosettacode.org/wiki/SHA-1
    "tasks/sha-1",

    # http://rosettacode.org/wiki/SHA-256
    "tasks/sha-256",

    # http://rosettacode.org/wiki/Short-circuit_evaluation
    "tasks/short-circuit-evaluation",

    # http://rosettacode.org/wiki/Show_the_epoch
    "tasks/show-the-epoch",

    # http://rosettacode.org/wiki/Sierpinski_triangle
    "tasks/sierpinski-triangle",

    # http://rosettacode.org/wiki/Sieve_of_Eratosthenes
    "tasks/sieve-of-eratosthenes",

    # http://rosettacode.org/wiki/Singly-linked_list/Element_definition
    "tasks/singly-linked-list/element-definition",

    # http://rosettacode.org/wiki/Singly-linked_list/Element_insertion
    "tasks/singly-linked-list/element-insertion",

    # http://rosettacode.org/wiki/Singly-linked_list/Traversal
    "tasks/singly-linked-list/traversal",

    # http://rosettacode.org/wiki/Sleep
    "tasks/sleep",

    # http://rosettacode.org/wiki/Sockets
    "tasks/sockets",

    # http://rosettacode.org/wiki/Sort_an_array_of_composite_structures
    "tasks/sort-an-array-of-composite-structures",

    # http://rosettacode.org/wiki/Sort_an_integer_array
    "tasks/sort-an-integer-array",

    # http://rosettacode.org/wiki/Sort_disjoint_sublist
    "tasks/sort-disjoint-sublist",

    # http://rosettacode.org/wiki/Sort_using_a_custom_comparator
    "tasks/sort-using-a-custom-comparator",

    # http://rosettacode.org/wiki/Sorting_algorithms/Bogosort
    "tasks/sorting-algorithms/bogosort",

    # http://rosettacode.org/wiki/Sorting_algorithms/Bubble_sort
    "tasks/sorting-algorithms/bubble-sort",

    # http://rosettacode.org/wiki/Sorting_algorithms/Cocktail_sort
    "tasks/sorting-algorithms/cocktail-sort",

    # http://rosettacode.org/wiki/Sorting_algorithms/Comb_sort
    "tasks/sorting-algorithms/comb-sort",

    # http://rosettacode.org/wiki/Sorting_algorithms/Counting_sort
    "tasks/sorting-algorithms/counting-sort",

    # http://rosettacode.org/wiki/Sorting_algorithms/Gnome_sort
    "tasks/sorting-algorithms/gnome-sort",

    # http://rosettacode.org/wiki/Sorting_algorithms/Heapsort
    "tasks/sorting-algorithms/heapsort",

    # http://rosettacode.org/wiki/Sorting_algorithms/Insertion_sort
    "tasks/sorting-algorithms/insertion-sort",

    # http://rosettacode.org/wiki/Sorting_algorithms/Merge_sort
    "tasks/sorting-algorithms/merge-sort",

    # http://rosettacode.org/wiki/Sorting_algorithms/Pancake_sort
    "tasks/sorting-algorithms/pancake-sort",

    # http://rosettacode.org/wiki/Sorting_algorithms/Quicksort
    "tasks/sorting-algorithms/quicksort",

    # http://rosettacode.org/wiki/Sorting_algorithms/Radix_sort
    "tasks/sorting-algorithms/radix-sort",

    # http://rosettacode.org/wiki/Sorting_algorithms/Selection_sort
    "tasks/sorting-algorithms/selection-sort",

    # http://rosettacode.org/wiki/Sorting_algorithms/Shell_sort
    "tasks/sorting-algorithms/shell-sort",

    # http://rosettacode.org/wiki/Sorting_algorithms/Sleep_sort
    "tasks/sorting-algorithms/sleep-sort",

    # http://rosettacode.org/wiki/Sorting_algorithms/Stooge_sort
    "tasks/sorting-algorithms/stooge-sort",
    
    # https://rosettacode.org/wiki/Topological_sort
    "tasks/sorting-algorithms/topological-sort",

    # http://rosettacode.org/wiki/Soundex
    "tasks/soundex",

    # http://rosettacode.org/wiki/Sparkline_in_unicode
    "tasks/sparkline-in-unicode",

    # https://rosettacode.org/wiki/Spiral_matrix
    "tasks/spiral-matrix",

    # http://rosettacode.org/wiki/Square-free_integers
    "tasks/square-free-integers",

    # http://rosettacode.org/wiki/Stack
    "tasks/stack",

    # http://rosettacode.org/wiki/Standard_deviation
    "tasks/standard-deviation",

    # http://rosettacode.org/wiki/Statistics/Basic
    "tasks/statistics/basic",

    # http://rosettacode.org/wiki/String_case
    "tasks/string-case",

    # http://rosettacode.org/wiki/String_comparison
    "tasks/string-comparison",

    # http://rosettacode.org/wiki/String_concatenation
    "tasks/string-concatenation",

    # http://rosettacode.org/wiki/String_interpolation_(included)
    "tasks/string-interpolation-included",

    # http://rosettacode.org/wiki/String_length
    "tasks/string-length",

    # http://rosettacode.org/wiki/String_matching
    "tasks/string-matching",

    # https://rosettacode.org/wiki/Strip_a_set_of_characters_from_a_string
    "tasks/strip-characters-from-a-string",

    # http://rosettacode.org/wiki/Strip_comments_from_a_string
    "tasks/strip-comments-from-a-string",

    # http://rosettacode.org/wiki/Strip_whitespace_from_a_string/Top_and_tail
    "tasks/strip-whitespace-from-a-string/top-and-tail",

    # http://rosettacode.org/wiki/Substring/Top_and_tail
    "tasks/substring/top-and-tail",

    # http://rosettacode.org/wiki/Sudoku
    "tasks/sudoku",

    # http://rosettacode.org/wiki/Sum_and_product_of_an_array
    "tasks/sum-and-product-of-an-array",

    # http://rosettacode.org/wiki/Sum_digits_of_an_integer
    "tasks/sum-digits-of-an-integer",

    # http://rosettacode.org/wiki/Sum_multiples_of_3_and_5
    "tasks/sum-multiples-of-3-and-5",

    # http://rosettacode.org/wiki/Sum_of_a_series
    "tasks/sum-of-a-series",

    # http://rosettacode.org/wiki/Sum_of_squares
    "tasks/sum-of-squares",

    # http://rosettacode.org/wiki/Synchronous_concurrency
    "tasks/synchronous-concurrency",

    # http://rosettacode.org/wiki/System_time
    "tasks/system-time",

    # https://rosettacode.org/wiki/Take_notes_on_the_command_line
    "tasks/take-notes-on-the-command-line",

    # http://rosettacode.org/wiki/Taxicab_numbers
    "tasks/taxicab-numbers",

    # http://rosettacode.org/wiki/Temperature_conversion
    "tasks/temperature-conversion",

    # http://rosettacode.org/wiki/The_ISAAC_Cipher
    "tasks/the-isaac-cipher",

    # http://rosettacode.org/wiki/The_Twelve_Days_of_Christmas
    "tasks/the-twelve-days-of-christmas",

    # http://rosettacode.org/wiki/Thiele%27s_interpolation_formula
    "tasks/thieles-interpolation-formula",

    # http://rosettacode.org/wiki/Tic-tac-toe
    "tasks/tic-tac-toe",

    # http://rosettacode.org/wiki/Tokenize_a_string
    "tasks/tokenize-a-string",

    # https://rosettacode.org/wiki/Totient_function
    "tasks/totient-function",

    # http://rosettacode.org/wiki/Towers_of_Hanoi
    "tasks/towers-of-hanoi",

    # http://rosettacode.org/wiki/Tree_traversal
    "tasks/tree-traversal",

    # http://rosettacode.org/wiki/Truncate_a_file
    "tasks/truncate-a-file",

    # http://rosettacode.org/wiki/Ulam_spiral_(for_primes)
    "tasks/ulam-spiral-for-primes",

    # https://rosettacode.org/wiki/Unbias_a_random_generator
    "tasks/unbias-a-random-generator",

    # http://rosettacode.org/wiki/Unicode_variable_names
    "tasks/unicode-variable-names",

    # http://rosettacode.org/wiki/Unix/ls
    "tasks/unix/ls",

    # http://rosettacode.org/wiki/URL_parser
    "tasks/url-parser",

    # http://rosettacode.org/wiki/Use_another_language_to_call_a_function
    "tasks/use-another-language-to-call-a-function",

    # http://rosettacode.org/wiki/User_input/Text
    "tasks/user-input/text",

    # https://rosettacode.org/wiki/Validate_International_Securities_Identification_Number
    "tasks/validate-isin",

    # rosettacode.org/wiki/Vampire_number
    "tasks/vampire-number",

    # http://rosettacode.org/wiki/Vector_products
    "tasks/vector-products",

    # http://rosettacode.org/wiki/Vigen%C3%A8re_cipher
    "tasks/vigenere-cipher",

    # http://rosettacode.org/wiki/Vigen%C3%A8re_cipher/Cryptanalysis
    "tasks/vigenere-cipher-cryptanalysis",

    # http://rosettacode.org/wiki/Visualize_a_tree
    "tasks/visualize-a-tree",

    # http://rosettacode.org/wiki/Walk_a_directory/Non-recursively
    "tasks/walk-a-directory/non-recursively",

    # http://rosettacode.org/wiki/Walk_a_directory/Recursively
    "tasks/walk-a-directory/recursively",

    # https://rosettacode.org/wiki/Water_collected_between_towers
    "tasks/water-collected-between-towers",

    # http://rosettacode.org/wiki/Web_scraping
    "tasks/web-scraping",

    # http://rosettacode.org/wiki/Window_creation
    "tasks/window-creation",

    # http://rosettacode.org/wiki/Wireworld
    "tasks/wireworld",

    # http://rosettacode.org/wiki/Word_wrap
    "tasks/word-wrap",

    # http://rosettacode.org/wiki/Write_entire_file
    "tasks/write-entire-file",

    # https://rosettacode.org/wiki/XML/Output
    "tasks/xml-output",

    # http://rosettacode.org/wiki/Y_combinator
    "tasks/y-combinator",

    # http://rosettacode.org/wiki/Zero_to_the_zero_power
    "tasks/zero-to-the-zero-power",

    # http://rosettacode.org/wiki/Zig-zag_matrix
    "tasks/zig-zag-matrix",
]<|MERGE_RESOLUTION|>--- conflicted
+++ resolved
@@ -80,11 +80,8 @@
     "Brian Damitz, https://github.com/bdamitz",
     "Bruno Chenoll, https://github.com/Bechma",
     "Charles Koll, https://github.com/kollch",
-<<<<<<< HEAD
-    "Lucas De Angelis, https://github.com/lucas-deangelis"
-=======
-    "9names, https://github.com/9names"
->>>>>>> 32cafbaf
+    "Lucas De Angelis, https://github.com/lucas-deangelis",
+    "9names, https://github.com/9names",
 ]
 
 [dependencies]
